--- conflicted
+++ resolved
@@ -12,11 +12,8 @@
   createModels,
   createIntegrations,
   createDeployment,
-<<<<<<< HEAD
   mergeEndpointObjects,
-=======
   mergeModelObjects,
->>>>>>> 5f70d3e9
   removeApi,
   removeMethods,
   removeAuthorizers,
