const AWS = require('aws-sdk')
const { Component, utils } = require('@serverless/core')

const {
  apiExists,
  createApi,
  validateEndpoints,
  validateModels,
  createAuthorizers,
  createPaths,
  createMethods,
<<<<<<< HEAD
  createMethodResponses,
=======
  createModels,
>>>>>>> 5f70d3e9
  createIntegrations,
  createIntegrationResponses,
  createDeployment,
  mergeModelObjects,
  removeApi,
  removeMethods,
  removeAuthorizers,
  removeResources,
  removeOutdatedEndpoints,
  removeOutdatedModels,
  retry
} = require('./utils')

const defaults = {
  region: 'us-east-1',
  stage: 'dev',
  description: 'Serverless Components API',
  endpointTypes: ['EDGE']
}

class AwsApiGateway extends Component {
  async default(inputs = {}) {
    this.context.status('Deploying')

    const config = { ...defaults, ...inputs }

    config.name = this.state.name || this.context.resourceId()

    const { name, description, region, stage, endpointTypes } = config

    this.context.debug(`Starting API Gateway deployment with name ${name} in the ${region} region`)

    // todo quick fix for array of objects in yaml issue
    config.endpoints = Object.keys(config.endpoints).map((e) => config.endpoints[e])

    const apig = new AWS.APIGateway({
      region,
      credentials: this.context.credentials.aws
    })

    const lambda = new AWS.Lambda({
      region: config.region,
      credentials: this.context.credentials.aws
    })

    let apiId = this.state.id || config.id

    if (!apiId) {
      this.context.debug(`API ID not found in state. Creating a new API.`)
      apiId = await createApi({ apig, name, description, endpointTypes })
      this.context.debug(`API with ID ${apiId} created.`)
      this.state.id = apiId
      await this.save()
    } else if (!(await apiExists({ apig, apiId }))) {
      throw Error(`the specified api id "${apiId}" does not exist`)
    }

    this.context.debug(`Validating ownership for the provided endpoints for API ID ${apiId}.`)

    let endpoints = await validateEndpoints({
      apig,
      apiId,
      endpoints: config.endpoints,
      state: this.state,
      stage,
      region
    })

    this.context.debug(`Validating models provided for API ID ${apiId}`)

    let models = await validateModels({ models: config.models || [], state: this.state, apiId })

    this.context.debug(`Deploying models for API ID ${apiId}`)

    models = await createModels({ apig, apiId, models })

    this.context.debug(`Deploying authorizers if any for API ID ${apiId}.`)

    endpoints = await createAuthorizers({ apig, lambda, apiId, endpoints })

    this.context.debug(`Deploying paths/resources for API ID ${apiId}.`)

    endpoints = await createPaths({ apig, apiId, endpoints })

    this.context.debug(`Deploying methods for API ID ${apiId}.`)

    endpoints = await createMethods({ apig, apiId, endpoints })

    this.context.debug(`Sleeping for couple of seconds before creating method integration.`)

    // need to sleep for a bit between method and integration creation
    await utils.sleep(2000)

    this.context.debug(`Creating integrations for the provided methods for API ID ${apiId}.`)

    endpoints = await createIntegrations({ apig, lambda, apiId, endpoints })

<<<<<<< HEAD
    this.context.debug(`Creating method responses for API ID ${apiId}.`)

    endpoints = await createMethodResponses({ apig, apiId, endpoints })

    this.context.debug(`Creating integration responses for API ID ${apiId}.`)

    endpoints = await createIntegrationResponses({apig, apiId, endpoints})
=======
    this.context.debug(`Removing any old models for API ID ${apiId}`)

    models = mergeModelObjects({
      models,
      configModels: config.models || [],
      stateModels: this.state.models || []
    })

    await removeOutdatedModels({
      apig,
      apiId,
      models,
      stateModels: this.state.models || []
    })
>>>>>>> 5f70d3e9

    this.context.debug(`Removing any old endpoints for API ID ${apiId}.`)

    // keep endpoints in sync with provider
    await removeOutdatedEndpoints({
      apig,
      apiId,
      endpoints,
      stateEndpoints: this.state.endpoints || []
    })

    this.context.debug(
      `Creating deployment for API ID ${apiId} in the ${stage} stage and the ${region} region.`
    )

    await retry(() => createDeployment({ apig, apiId, stage }))

    config.url = `https://${apiId}.execute-api.${region}.amazonaws.com/${stage}`

    this.state.endpoints = endpoints
    this.state.models = models
    this.state.name = config.name
    this.state.region = config.region
    this.state.stage = config.stage
    this.state.url = config.url
    await this.save()

    this.context.debug(`Deployment successful for the API named ${name} in the ${region} region.`)
    this.context.debug(`API URL is ${config.url}.`)

    const outputs = {
      name: config.name,
      id: apiId,
      endpoints,
      url: config.url
    }

    return outputs
  }

  async remove(inputs = {}) {
    this.context.status('Removing')

    const apig = new AWS.APIGateway({
      region: this.state.region || defaults.region,
      credentials: this.context.credentials.aws
    })

    if (this.state.id) {
      this.context.debug(
        `API ID ${this.state.id} found in state. Removing from the ${this.state.region}.`
      )
      await removeApi({ apig, apiId: this.state.id })

      this.context.debug(
        `API with ID ${this.state.id} was successfully removed from the ${this.state.region} region.`
      )
    } else if (inputs.id && this.state.endpoints && this.state.endpoints.length !== undefined) {
      this.context.debug(`No API ID found in state.`)
      this.context.debug(`Removing any previously deployed authorizers.`)

      await removeAuthorizers({ apig, apiId: inputs.id, endpoints: this.state.endpoints })

      this.context.debug(`Removing any previously deployed methods.`)

      await removeMethods({ apig, apiId: inputs.id, endpoints: this.state.endpoints })

      this.context.debug(`Removing any previously deployed resources.`)

      await removeResources({ apig, apiId: inputs.id, endpoints: this.state.endpoints })
    }

    const outputs = {
      name: this.state.name,
      id: this.state.id,
      endpoints: this.state.endpoints,
      url: this.state.url
    }

    this.context.debug(`Flushing state for the API Gateway component.`)

    this.state = {}
    await this.save()

    return outputs
  }
}

module.exports = AwsApiGateway<|MERGE_RESOLUTION|>--- conflicted
+++ resolved
@@ -9,11 +9,8 @@
   createAuthorizers,
   createPaths,
   createMethods,
-<<<<<<< HEAD
   createMethodResponses,
-=======
   createModels,
->>>>>>> 5f70d3e9
   createIntegrations,
   createIntegrationResponses,
   createDeployment,
@@ -111,7 +108,6 @@
 
     endpoints = await createIntegrations({ apig, lambda, apiId, endpoints })
 
-<<<<<<< HEAD
     this.context.debug(`Creating method responses for API ID ${apiId}.`)
 
     endpoints = await createMethodResponses({ apig, apiId, endpoints })
@@ -119,7 +115,6 @@
     this.context.debug(`Creating integration responses for API ID ${apiId}.`)
 
     endpoints = await createIntegrationResponses({apig, apiId, endpoints})
-=======
     this.context.debug(`Removing any old models for API ID ${apiId}`)
 
     models = mergeModelObjects({
@@ -134,7 +129,6 @@
       models,
       stateModels: this.state.models || []
     })
->>>>>>> 5f70d3e9
 
     this.context.debug(`Removing any old endpoints for API ID ${apiId}.`)
 
