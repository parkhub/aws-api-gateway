--- conflicted
+++ resolved
@@ -14,12 +14,8 @@
   createIntegrations,
   createIntegrationResponses,
   createDeployment,
-<<<<<<< HEAD
   enableCORS,
   mergeEndpointObjects,
-=======
-  mergeEndpointObject,
->>>>>>> 06bcf852
   mergeModelObjects,
   removeApi,
   removeMethods,
@@ -75,16 +71,14 @@
       throw Error(`the specified api id "${apiId}" does not exist`)
     }
 
-<<<<<<< HEAD
     if (config.cors) {
       this.context.debug(`Append options and add cors headers to configured endpoints for API ID ${apiId}`)
 
       config.endpoints = enableCORS({ endpoints: config.endpoints })
     }
-=======
+
     this.context.debug(`Update API Settings for API ID ${apiId}.`)
     apiId = await updateApi({ apig, apiId, name, description, endpointTypes, config, state: this.state })
->>>>>>> 06bcf852
 
     this.context.debug(`Validating ownership for the provided endpoints for API ID ${apiId}.`)
 
@@ -152,11 +146,7 @@
 
     this.context.debug(`Removing any old endpoints for API ID ${apiId}.`)
 
-<<<<<<< HEAD
     endpoints = mergeEndpointObjects({
-=======
-    endpoints = mergeEndpointObject({
->>>>>>> 06bcf852
       endpoints,
       configEndpoints: config.endpoints,
       stateEndpoints: this.state.endpoints || []
