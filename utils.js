--- conflicted
+++ resolved
@@ -119,7 +119,6 @@
   return false
 }
 
-<<<<<<< HEAD
 const mergeEndpointObject = ({ endpoints, configEndpoints, stateEndpoints }) => {
   return configEndpoints.map(endpoint => {
     const modifiedEndpoint = endpoints.find(e => {
@@ -134,15 +133,6 @@
   })
 }
 
-const isModifiedEndpoint = ({ endpoint, previousEndpoint }) => {
-  return !Object.keys(endpoint).every((prop) => {
-    // function or authorizer could be either an arn or function-name so check both
-    if ((prop === 'authorizer' || prop === 'function') && previousEndpoint[prop]) {
-      return endpoint[prop] === previousEndpoint[prop] || endpoint[prop] === previousEndpoint[prop].split(':')[6]
-
-    } else if (endpoint[prop] && previousEndpoint[prop]) {
-      // Recursively check for equality on every key in the endpoint object
-=======
 const isModified = ({ obj, previousObj }) => {
   return !Object.keys(obj).every((prop) => {
     // function or authorizer could be either an arn or function-name so check both
@@ -151,7 +141,6 @@
 
     } else if (obj[prop] && previousObj[prop]) {
       // Recursively check for equality on every key in the obj object
->>>>>>> 5f70d3e9
       const every = (obj, prevObj) => Object.keys(obj).every((key) => {
         if (typeof obj[key] === 'object' && prevObj[key]) {
           return every(obj[key], prevObj[key])
@@ -160,11 +149,7 @@
         return obj[key] === prevObj[key]
       })
 
-<<<<<<< HEAD
-      return every(endpoint[prop], previousEndpoint[prop])
-=======
       return every(obj[prop], previousObj[prop])
->>>>>>> 5f70d3e9
     }
 
     return false
@@ -234,22 +219,14 @@
 
 const validateEndpoints = async ({ apig, apiId, endpoints, state, stage, region }) => {
   const promises = endpoints.reduce((p, endpoint, i) => {
-<<<<<<< HEAD
-    const previousEndpoint = state.endpoints[i] || {}
-
-    if (isModifiedEndpoint({ endpoint, previousEndpoint })) {
-=======
     const previousObj = state.endpoints ? state.endpoints[i] : {}
 
     if (isModified({ obj: endpoint, previousObj })) {
->>>>>>> 5f70d3e9
       p.push(validateEndpoint({ apig, apiId, endpoint, state, stage, region }))
     }
 
     return p
   }, [])
-<<<<<<< HEAD
-=======
 
   return Promise.all(promises)
 }
@@ -258,7 +235,6 @@
   if (!model.title) {
     throw Error('models must have a title')
   }
->>>>>>> 5f70d3e9
 
   const resolveReferences = (m) => Object.keys(m).forEach((key) => {
     if (typeof m[key] === 'object') {
@@ -821,11 +797,8 @@
   createIntegration,
   createIntegrations,
   createDeployment,
-<<<<<<< HEAD
   mergeEndpointObject,
-=======
   mergeModelObjects,
->>>>>>> 5f70d3e9
   removeMethod,
   removeMethods,
   removeModel,
