--- conflicted
+++ resolved
@@ -207,23 +207,6 @@
     const modifiedEndpoint = endpoints.find(e => {
       return e.path === endpoint.path && e.method === endpoint.method
     })
-<<<<<<< HEAD
-=======
-
-    const stateEndpoint = modifiedEndpoint || stateEndpoints.find(e => {
-      return e.path === endpoint.path && e.method === endpoint.method
-    })
-
-    return modifiedEndpoint || stateEndpoint
-  })
-}
-
-const isModified = ({ obj, previousObj }) => {
-  return !Object.keys(obj).every((prop) => {
-    // function or authorizer could be either an arn or function-name so check both
-    if ((prop === 'authorizer' || prop === 'function') && previousObj[prop]) {
-      return obj[prop] === previousObj[prop] || obj[prop] === previousObj[prop].split(':')[6]
->>>>>>> 06bcf852
 
     const stateEndpoint = modifiedEndpoint || stateEndpoints.find(e => {
       return e.path === endpoint.path && e.method === endpoint.method
@@ -336,7 +319,6 @@
   return validatedEndpoint
 }
 
-<<<<<<< HEAD
 const validateEndpoints = async ({ apig, apiId, endpoints, lambda, state, stage, region }) => {
   const modifiedEndpoints = []
   for (i = 0; i < endpoints.length; i++) {
@@ -345,11 +327,6 @@
       previousObj: state.endpoints ? state.endpoints[i] : null,
       lambda
     })
-=======
-const validateEndpoints = async ({ apig, apiId, endpoints, state, stage, region }) => {
-  const promises = endpoints.reduce((p, endpoint, i) => {
-    const previousObj = state.endpoints ? state.endpoints[i] || {} : {}
->>>>>>> 06bcf852
 
     if (modified) {
       modifiedEndpoints.push(endpoints[i])
@@ -539,53 +516,14 @@
   return endpoints
 }
 
-const createModel = async ({ apig, apiId, model }) => {
-  const params = {
-    'contentType': 'application/json',
-    name: model.title,
-    restApiId: apiId,
-    description: model.description || null,
-    schema: JSON.stringify(model, null, '\t')
-  }
-
-  try {
-    await apig.createModel(params).promise()
-  } catch(e) {
-    throw Error(e)
-  }
-}
-
-const createModels = async ({ apig, apiId, models }) => {
-  for (const model of models) {
-    // models must be created one at a time in case they reference eachother
-    try {
-      await createModel({ apig, apiId, model })
-    } catch (e) {
-      if (e.message.match(/ConflictException/)) {
-      } else {
-        throw e
-      }
-    }
-  }
-
-  return models
-}
-
 const createMethodResponse = ({ apig, apiId, endpoint }) => {
   const promises = []
 
-<<<<<<< HEAD
   for (const response of (endpoint.responses || [])) {
-=======
-  if (!endpoint.responses) return []
-
-  for (const response of endpoint.responses) {
->>>>>>> 06bcf852
     const params = {
       httpMethod: endpoint.method,
       resourceId: endpoint.id,
       restApiId: apiId,
-<<<<<<< HEAD
       statusCode: `${response.code}`,
       responseModels: {
         'application/json': response.model || 'Empty'
@@ -616,18 +554,6 @@
       })
 
     promises.push(p)
-=======
-      statusCode: `${response.code}`
-    }
-
-    if (response.model) {
-      params.responseModels = {
-        'application/json': response.model
-      }
-    }
-
-    promises.push(apig.putMethodResponse(params).promise())
->>>>>>> 06bcf852
   }
 
   return promises
@@ -643,8 +569,6 @@
   return Promise.all(promises).then(() => endpoints)
 }
 
-<<<<<<< HEAD
-=======
 const createModel = async ({ apig, apiId, model }) => {
   const params = {
     'contentType': 'application/json',
@@ -681,7 +605,6 @@
   return models
 }
 
->>>>>>> 06bcf852
 const createIntegration = async ({ apig, lambda, apiId, endpoint }) => {
   const isLambda = !!endpoint.function
   let functionName, accountId, region
@@ -825,7 +748,6 @@
       restApiId: apiId,
       statusCode: `${response.code}`,
       selectionPattern: `${response.code}`,
-<<<<<<< HEAD
       responseParameters: response.headers
       ? Object.keys(response.headers).reduce((res, ele) => {
         res[`method.response.header.${ele}`] = response.headers[ele]
@@ -833,8 +755,6 @@
       }, {})
 
       : {}
-=======
->>>>>>> 06bcf852
     }
 
     promises.push(apig.putIntegrationResponse(params).promise())
@@ -853,13 +773,8 @@
   return Promise.all(promises).then(() => endpoints)
 }
 
-<<<<<<< HEAD
-const createDeployment = async ({ apig, apiId, stage }) => {
-  const deployment = await apig.createDeployment({ restApiId: apiId, stageName: stage }).promise()
-=======
 const createDeployment = async ({ apig, apiId, stage, deploymentDescription }) => {
   const deployment = await apig.createDeployment({ restApiId: apiId, stageName: stage, description: deploymentDescription }).promise()
->>>>>>> 06bcf852
 
   // todo add update stage functionality
 
@@ -1122,28 +1037,20 @@
   getPathId,
   createAuthorizer,
   createAuthorizers,
-  createPath,
-  createPaths,
+  createDeployment,
+  createIntegration,
+  createIntegrations,
+  createIntegrationResponse,
+  createIntegrationResponses,
   createMethod,
   createMethods,
   createMethodResponse,
   createMethodResponses,
   createModel,
   createModels,
-  createIntegration,
-  createIntegrations,
-  createIntegrationResponse,
-  createIntegrationResponses,
-<<<<<<< HEAD
-  createDeployment,
+  createPath,
+  createPaths,
   enableCORS,
-=======
-  createMethodResponse,
-  createMethodResponses,
-  createIntegrationResponse,
-  createIntegrationResponses,
-  createDeployment,
->>>>>>> 06bcf852
   mergeEndpointObjects,
   mergeModelObjects,
   removeMethod,
