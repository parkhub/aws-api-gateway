const pRetry = require('p-retry')
const { utils } = require('@serverless/core')

const retry = (fn, opts = {}) => {
  return pRetry(
    async () => {
      try {
        return await fn()
      } catch (error) {
        if (error.code !== 'TooManyRequestsException') {
          // Stop retrying and throw the error
          throw new pRetry.AbortError(error)
        }
        throw error
      }
    },
    {
      retries: 5,
      minTimeout: 1000,
      factor: 2,
      ...opts
    }
  )
}

const apiExists = async ({ apig, apiId }) => {
  try {
    await apig.getRestApi({ restApiId: apiId }).promise()
    return true
  } catch (e) {
    if (e.code === 'NotFoundException') {
      return false
    }
    throw Error(e)
  }
}

const createApi = async ({ apig, name, description, endpointTypes, config: { minimumCompressionSize, binaryMediaTypes }}) => {
  const api = await apig
    .createRestApi({
      name,
      description,
      endpointConfiguration: {
        types: endpointTypes
      },
      minimumCompressionSize,
      binaryMediaTypes
    })
    .promise()

  return api.id
}

const updateApi = async({
  apig,
  apiId,
  description,
  endpointTypes,
  name,
  config: { minimumCompressionSize, binaryMediaTypes },
  state: { stateMediaTypes }
}) => {
  const ops = []
  const op = {
    op: 'replace',
    path: '',
    value: ''
  }

  ops.push(Object.assign({}, op, { path: '/description', value: description }))
  ops.push(Object.assign({}, op, { path: '/endpointConfiguration/types/{type}', value: endpointTypes[0] }))
  ops.push(Object.assign({}, op, { path: '/name', value: name }))
  ops.push(Object.assign({}, op, { path: '/minimumCompressionSize', value: JSON.stringify(minimumCompressionSize) || null }))

  console.log(stateMediaTypes)
  for (type of stateMediaTypes || []) {
    ops.push({ op: "remove", path: `/binaryMediaTypes/${type.replace(/\//gi, '~1')}`, value: type.replace(/\//gi, '~1') })
  }

  console.log(binaryMediaTypes)
  for (type of binaryMediaTypes || []) {
    ops.push({ op: 'replace', path: `/binaryMediaTypes/${type.replace(/\//gi, '~1')}`, value: type.replace(/\//gi, '~1') })
  }
  console.log(ops)

  const api = await apig
    .updateRestApi({
      restApiId: apiId,
      patchOperations: ops
    }).promise()

  return api.id
}

const getPathId = async ({ apig, apiId, endpoint }) => {
  // todo this called many times to stay up to date. Is it worth the latency?
  const existingEndpoints = (await apig
    .getResources({
      restApiId: apiId
    })
    .promise()).items

  if (!endpoint) {
    const rootResourceId = existingEndpoints.find(
      (existingEndpoint) => existingEndpoint.path === '/'
    ).id
    return rootResourceId
  }

  const endpointFound = existingEndpoints.find(
    (existingEndpoint) => existingEndpoint.path === endpoint.path
  )

  return endpointFound ? endpointFound.id : null
}

const enableCORS = ({ endpoints }) => {
  const defaultResponse = [{
    code: 200,
    headers: {
      "Access-Control-Allow-Headers": "'Content-Type,X-Amz-Date,Authorization,X-Api-Key,X-Amz-Security-Token'",
      "Access-Control-Allow-Methods": "'GET,OPTIONS,POST,PUT,PATCH,DELETE'",
      "Access-Control-Allow-Origin": "'*'"
    }
  }]

  const paths = new Set()
  for (endpoint of endpoints) {
    // if the path has not already been configured
    if (!paths.has(endpoint.path)) {
      paths.add(endpoint.path)

      // append options resource
      const optionParams = {
        method: "OPTIONS",
        type: "MOCK",
        responses: defaultResponse,
        path: endpoint.path
      }
      endpoints.push(optionParams)
    }

    if (endpoint.responses && endpoint.responses.length) {
      const newResponses = []
      for (response of endpoint.responses) {
        newResponses.push(Object.assign({ headers: defaultResponse[0].headers }, response))
      }
      endpoint.responses = newResponses
    } else {
      endpoint.responses = defaultResponse
    }
  }

  return endpoints
}

const mergeModelObjects = ({ models, configModels, stateModels }) => {
  return configModels.map(model => {
    const modifiedModel = models.find(m => {
      return m.title === model.title
    })

    // if no modified model is found pull from state
    const stateModel = modifiedModel || stateModels.find(m => {
        return m.title === model.title
      })

    return modifiedModel || stateModel
  })
}

const endpointExists = async ({ apig, apiId, endpoint }) => {
  const resourceId = await retry(() => getPathId({ apig, apiId, endpoint }))

  if (!resourceId) {
    return false
  }

  const params = {
    httpMethod: endpoint.method,
    resourceId,
    restApiId: apiId
  }

  try {
    await retry(() => apig.getMethod(params).promise())
    return true
  } catch (e) {
    if (e.code === 'NotFoundException') {
      return false
    }
  }
}

const myEndpoint = (state, endpoint) => {
  if (
    state.endpoints &&
    state.endpoints.find((e) => e.method === endpoint.method && e.path === endpoint.path)
  ) {
    return true
  }
  return false
}

const mergeEndpointObjects = ({ endpoints, configEndpoints, stateEndpoints }) => {
  return configEndpoints.map(endpoint => {
    const modifiedEndpoint = endpoints.find(e => {
      return e.path === endpoint.path && e.method === endpoint.method
    })

    const stateEndpoint = modifiedEndpoint || stateEndpoints.find(e => {
      return e.path === endpoint.path && e.method === endpoint.method
    })

    return modifiedEndpoint || stateEndpoint
  })
}

const compareProps = ({ obj, previousObj }) => {
  // Both arrays and objects must have the same number of keys and each key be equal
  if (Array.isArray(obj) && previousObj) {
    return obj.length === previousObj.length
      && obj.every((key, i) => compareProps({ obj: key, previousObj: previousObj[i] }))
  }

  if (typeof obj === 'object' && previousObj) {
    const objKeys = Object.keys(obj)
    const previousObjKeys = Object.keys(previousObj)

    return objKeys.length === previousObjKeys.length
      && objKeys.every((key) => compareProps({ obj: obj[key], previousObj: previousObj[key] }))
  }

  return obj === previousObj
}

const isModified = async ({ obj, previousObj, lambda }) => {
  // Set authorizer and function values to arns if they are not
  if (obj.function && obj.function.slice(0, 4) !== "arn:") {
    const fxn = await lambda.getFunction({ FunctionName: obj.function }).promise()
    obj.function = fxn.Configuration.FunctionArn
  }

  if (obj.authorizer && obj.authorizer.slice(0, 4) !== "arn:") {
    const fxn = await lambda.getFunction({ FunctionName: obj.authorizer }).promise()
    obj.authorizer = fxn.Configuration.FunctionArn
  }

  // Remove fields in endpoint state that won't be in the config, allowing for comparison
  let previousCopy
  if (previousObj && previousObj.path && previousObj.method) {
    previousCopy = Object.assign({}, previousObj)
    delete previousCopy.authorizerId
    delete previousCopy.url
    delete previousCopy.id
  }

  return !compareProps({obj, previousCopy})
}

const validateEndpointObject = ({ endpoint, apiId, stage, region }) => {
  const validMethods = ['GET', 'POST', 'PUT', 'DELETE', 'PATCH', 'HEAD', 'OPTIONS', 'ANY']

  if (typeof endpoint !== 'object') {
    throw Error('endpoint must be an object')
  }

  if (!endpoint.method) {
    throw Error(`missing method property for endpoint "${JSON.stringify(endpoint)}"`)
  }

  if (endpoint.path === '') {
    throw Error(
      `endpoint path cannot be an empty string for endpoint "${JSON.stringify(endpoint)}"`
    )
  }

  if (!endpoint.path) {
    throw Error(`missing path property for endpoint "${JSON.stringify(endpoint)}"`)
  }

  if (typeof endpoint.method !== 'string' || typeof endpoint.path !== 'string') {
    throw Error(`invalid endpoint "${JSON.stringify(endpoint)}"`)
  }

  if (!validMethods.includes(endpoint.method.toUpperCase())) {
    throw Error(`invalid method for endpoint "${JSON.stringify(endpoint)}"`)
  }

  if (endpoint.path !== '/') {
    if (!endpoint.path.startsWith('/')) {
      endpoint.path = `/${endpoint.path}`
    }
    if (endpoint.path.endsWith('/')) {
      endpoint.path = endpoint.path.substring(0, endpoint.path.length - 1)
    }
  }

  const validatedEndpoint = {
    url: `https://${apiId}.execute-api.${region}.amazonaws.com/${stage}${endpoint.path}`,
    path: endpoint.path,
    method: endpoint.method.toUpperCase()
  }

  return { ...endpoint, ...validatedEndpoint }
}

const validateEndpoint = async ({ apig, apiId, endpoint, state, stage, region }) => {
  const validatedEndpoint = validateEndpointObject({ endpoint, apiId, stage, region })

  if (await endpointExists({ apig, apiId, endpoint: validatedEndpoint })) {
    if (!myEndpoint(state, validatedEndpoint)) {
      throw Error(
        `endpoint ${validatedEndpoint.method} ${validatedEndpoint.path} already exists in provider`
      )
    }
  }

  return validatedEndpoint
}

const validateEndpoints = async ({ apig, apiId, endpoints, lambda, state, stage, region }) => {
  const modifiedEndpoints = []
  for (i = 0; i < endpoints.length; i++) {
    const modified = await isModified({
      obj: endpoints[i],
      previousObj: state.endpoints ? state.endpoints[i] : null,
      lambda
    })

    if (modified) {
      modifiedEndpoints.push(endpoints[i])
    }
  }

  const promises = []
  for (endpoint of modifiedEndpoints) {
    promises.push(validateEndpoint({ apig, apiId, endpoint, state, stage, region }))
  }

  return Promise.all(promises)
}

const validateModel = ({ model, models, apiId }) => {
  if (!model.title) {
    throw Error('models must have a title')
  }

  const resolveReferences = (m) => Object.keys(m).forEach((key) => {
    if (typeof m[key] === 'object') {
      return resolveReferences(m[key])
    }

    if (key === '$ref') {
      const ref = models.find(ele => ele.title === m[key])
      if (ref) {
        m[key] = `https://apigateway.amazonaws.com/restapis/${apiId}/models/${m[key]}`
      } else {
        throw Error('referenced models must be present in the models object')
      }
    }
  })

  resolveReferences(model)

  return model
}

const validateModels = async ({ apiId, models, state }) => {
  const promises = models.reduce((m, model, i) => {
    const previousObj = state.models ? state.models[i] || {} : {}

    if (isModified({ obj: model, previousObj })) {
      m.push(validateModel({model, models, apiId}))
    }

    return m
  }, [])


  return Promise.all(promises)
}

const createPath = async ({ apig, apiId, endpoint }) => {
  const pathId = await getPathId({ apig, apiId, endpoint })

  if (pathId) {
    return pathId
  }

  const pathParts = endpoint.path.split('/')
  const pathPart = pathParts.pop()
  const parentEndpoint = { path: pathParts.join('/') }

  let parentId
  if (parentEndpoint.path === '') {
    parentId = await getPathId({ apig, apiId })
  } else {
    parentId = await createPath({ apig, apiId, endpoint: parentEndpoint })
  }

  const params = {
    pathPart,
    parentId,
    restApiId: apiId
  }

  const createdPath = await apig.createResource(params).promise()

  return createdPath.id
}

const createPaths = async ({ apig, apiId, endpoints }) => {
  const createdEndpoints = []

  for (const endpoint of endpoints) {
    endpoint.id = await createPath({ apig, apiId, endpoint })
    createdEndpoints.push(endpoint)
  }

  return createdEndpoints
}

const createMethod = async ({ apig, apiId, endpoint }) => {
  const params = {
    authorizationType: 'NONE',
    httpMethod: endpoint.method,
    resourceId: endpoint.id,
    apiKeyRequired: endpoint.apiKey || true,
    restApiId: apiId
  }

  if (endpoint.authorizerId) {
    params.authorizationType = 'CUSTOM'
    params.authorizerId = endpoint.authorizerId
  }

  if (endpoint.model) {
    params.requestModels = {
      'application/json': endpoint.model
    }
  }

  /* create array of strings that exist inside {} in the uri path
    starts match on } so it will match even if no opening brace */
  const paths = endpoint.path.match(/[^{\}]+(?=})/g)
  if (paths && paths.length) {
    params.requestParameters = {}
    paths.forEach(path => {
      const key = `method.request.path.${path}`
      params.requestParameters[key] = true
    });
  }

  // Add headers and querystrings to method
  if (endpoint.params) {
    if (!params.requestParameters) params.requestParameters = {}
    const {headers, querystrings} = endpoint.params

    /* All headers and querystrings passed as static values
      rather than booleans will not be defined in the method */
    for (let h in headers) {
      if (typeof headers[h] === 'boolean') {
        const key = `method.request.header.${h}`
        params.requestParameters[key] = headers[h]
      }
    }

    for (let qs in querystrings) {
      if (typeof querystrings[qs] === 'boolean') {
        const key = `method.request.querystring.${qs}`
        params.requestParameters[key] = querystrings[qs]
      }
    }
  }

  try {
    await apig.putMethod(params).promise()
  } catch (e) {
    if (e.code === 'ConflictException' && endpoint.authorizerId) {
      // make sure authorizer config are always up to date
      const updateMethodParams = {
        httpMethod: endpoint.method,
        resourceId: endpoint.id,
        restApiId: apiId,
        patchOperations: [
          {
            op: 'replace',
            path: '/authorizationType',
            value: 'CUSTOM'
          },
          {
            op: 'replace',
            path: '/authorizerId',
            value: endpoint.authorizerId
          }
        ]
      }

      await apig.updateMethod(updateMethodParams).promise()
    } else if (e.code !== 'ConflictException') {
      throw Error(e)
    }
  }
}

const createMethods = async ({ apig, apiId, endpoints }) => {
  const promises = []

  for (const endpoint of endpoints) {
    promises.push(createMethod({ apig, apiId, endpoint }))
  }

  await Promise.all(promises)

  return endpoints
}

const createMethodResponse = ({ apig, apiId, endpoint }) => {
  const promises = []

  for (const response of (endpoint.responses || [])) {
    const params = {
      httpMethod: endpoint.method,
      resourceId: endpoint.id,
      restApiId: apiId,
      statusCode: `${response.code}`,
      responseModels: {
        'application/json': response.model || 'Empty'
      },
      responseParameters: response.headers ? Object.keys(response.headers).reduce((res, ele) => {
        res[`method.response.header.${ele}`] = false
        return res
      }, {})
      : {}
    }

    const p = apig.putMethodResponse(params).promise()
      .catch(e => {
        if (e.code === 'ConflictException') {
          const params = {
            httpMethod: endpoint.method,
            resourceId: endpoint.id,
            restApiId: apiId,
            statusCode: `${response.code}`,
            patchOperations:[{
              op: 'replace',
              path: '/responseParameters'
            }]
          }
          return apig.updateMethodResponse(params)
        }
        throw e
      })

    promises.push(p)
  }

  return promises
}

const createMethodResponses = async ({ apig, apiId, endpoints }) => {
  const promises = []

  for (const endpoint of endpoints) {
    promises.push(...createMethodResponse({apig, apiId, endpoint}))
  }

  return Promise.all(promises).then(() => endpoints)
}

const createModel = async ({ apig, apiId, model }) => {
  const params = {
    'contentType': 'application/json',
    name: model.title,
    restApiId: apiId,
    description: model.description || null,
    schema: JSON.stringify(model, null, '\t')
  }

  try {
    await apig.createModel(params).promise()
  } catch(e) {
    if (e.code === 'ConflictException') {
      await apig.updateModel({
        name: model.title,
        restApiId: apiId,
        patchOperations: [
          { op: 'replace', path: '/description', value: params.description },
          { op: 'replace', path: '/schema', value: params.schema }
        ]
      })
    } else {
      throw Error(e)
    }
  }
}

const createModels = async ({ apig, apiId, models }) => {
  for (const model of models) {
    // models must be created one at a time in case they reference eachother
    await createModel({ apig, apiId, model })
  }

  return models
}

const createIntegration = async ({ apig, lambda, apiId, endpoint }) => {
  const isLambda = !!endpoint.function
  let functionName, accountId, region

  if (isLambda) {
    if (endpoint.function.slice(0, 4) !== "arn:") {
      const func = await lambda.getFunction({ FunctionName: endpoint.authorizer }).promise()
      endpoint.function = func.Configuration.FunctionArn
    }
    functionName = endpoint.function.split(':')[6]
    accountId = endpoint.function.split(':')[4]
    region = endpoint.function.split(':')[3]
  }

  const integrationParams = {
    httpMethod: endpoint.method || 'POST',
    resourceId: endpoint.id,
    restApiId: apiId,
    type: endpoint.type || (isLambda ? 'AWS_PROXY' : 'HTTP')
  }

  if (endpoint.type !== 'MOCK') {
    integrationParams.uri = isLambda
      ? `arn:aws:apigateway:${region}:lambda:path/2015-03-31/functions/${endpoint.function}/invocations`
      : endpoint.URI

    integrationParams.integrationHttpMethod = endpoint.method
  }

  // create array of strings that exist inside {} in the uri path
  // starts match on } so it will match even if no opening brace
  const paths = endpoint.path.match(/[^{\}]+(?=})/g)
  if (paths && paths.length) {
    integrationParams.requestParameters = {}
    paths.forEach(path => {
      const key = `integration.request.path.${path}`
      const value = `method.request.path.${path}`
      integrationParams.requestParameters[key] = value
    });
  }

  // Add headers and querystrings to integration
  if (endpoint.params) {
    if (!integrationParams.requestParameters) integrationParams.requestParameters = {}
    const { headers, querystrings } = endpoint.params
    for (let h in headers) {
      const key = `integration.request.header.${h}`
      const value = typeof headers[h] === 'boolean' ? `method.request.header.${h}` : `'${headers[h]}'`
      integrationParams.requestParameters[key] = value
    }

    for (let qs in querystrings) {
      const key = `integration.request.querystring.${qs}`
      const value = typeof querystrings[qs] === 'boolean' ? `method.request.querystring.${qs}` : `'${querystrings[qs]}'`
      integrationParams.requestParameters[key] = value
    }
  }

<<<<<<< HEAD
  if (endpoint.template) {
    integrationParams.requestTemplates = { 'application/json': endpoint.template }
=======
  // create array of strings that exist inside {} in the uri path
  // starts match on } so it will match even if no opening brace
  const paths = endpoint.path.match(/[^{\}]+(?=})/g)
  if (paths && paths.length) {
    integrationParams.requestParameters = {}
    paths.forEach(path => {
      const key = `integration.request.path.${path}`
      const value = `method.request.path.${path}`
      integrationParams.requestParameters[key] = value
    });
  }

  // Add headers and querystrings to integration
  if (endpoint.params) {
    if (!integrationParams.requestParameters) integrationParams.requestParameters = {}
    const { headers, querystrings } = endpoint.params
    for (let h in headers) {
      const key = `integration.request.header.${h}`
      const value = typeof headers[h] === 'boolean' ? `method.request.header.${h}` : `'${headers[h]}'`
      integrationParams.requestParameters[key] = value
    }

    for (let qs in querystrings) {
      const key = `integration.request.querystring.${qs}`
      const value = typeof querystrings[qs] === 'boolean' ? `method.request.querystring.${qs}` : `'${querystrings[qs]}'`
      integrationParams.requestParameters[key] = value
    }
>>>>>>> 6c805366
  }

  try {
    await apig.putIntegration(integrationParams).promise()
  } catch (e) {
    if (e.code === 'ConflictException') {
      // this usually happens when there are too many endpoints for
      // the same function. Retrying after couple of seconds ensures
      // any pending integration requests are resolved.
      await utils.sleep(2000)
      return createIntegration({ apig, lambda, apiId, endpoint })
    }
    throw Error(e)
  }

  // Create lambda trigger for AWS_PROXY endpoints
  if (isLambda) {
    const permissionsParams = {
      Action: 'lambda:InvokeFunction',
      FunctionName: functionName,
      Principal: 'apigateway.amazonaws.com',
      SourceArn: `arn:aws:execute-api:${region}:${accountId}:${apiId}/*/*`,
      StatementId: `${functionName}-${apiId}`
    }

    try {
      await lambda.addPermission(permissionsParams).promise()
    } catch (e) {
      if (e.code !== 'ResourceConflictException') {
        throw Error(e)
      }
    }
  }

  return endpoint
}

const createIntegrations = async ({ apig, lambda, apiId, endpoints }) => {
  const promises = []

  for (const endpoint of endpoints) {
    promises.push(createIntegration({ apig, lambda, apiId, endpoint }))
  }

  return Promise.all(promises)
}

const createIntegrationResponse = ({ apig, apiId, endpoint }) => {
  const promises = []
  if (!endpoint.responses) return []

  for (const response of endpoint.responses) {
    const params = {
      httpMethod: endpoint.method,
      resourceId: endpoint.id,
      restApiId: apiId,
      statusCode: `${response.code}`,
      selectionPattern: `${response.code}`,
      responseParameters: response.headers
      ? Object.keys(response.headers).reduce((res, ele) => {
        res[`method.response.header.${ele}`] = response.headers[ele]
        return res
      }, {})

      : {}
    }

    if (response.template) {
      params.responseTemplates = { 'application/json': response.template }
    }

    promises.push(apig.putIntegrationResponse(params).promise())
  }

  return promises
}

const createIntegrationResponses = async ({ apig, apiId, endpoints }) => {
  const promises = []

  for (const endpoint of endpoints) {
    promises.push(...createIntegrationResponse({ apig, apiId, endpoint }))
  }

  return Promise.all(promises).then(() => endpoints)
}

const createDeployment = async ({ apig, apiId, stage, deploymentDescription }) => {
  const deployment = await apig.createDeployment({ restApiId: apiId, stageName: stage, description: deploymentDescription }).promise()

  // todo add update stage functionality

  return deployment.id
}

const removeMethod = async ({ apig, apiId, endpoint }) => {
  const params = {
    restApiId: apiId,
    resourceId: endpoint.id,
    httpMethod: endpoint.method
  }

  try {
    await apig.deleteMethod(params).promise()
  } catch (e) {
    if (e.code !== 'NotFoundException') {
      throw Error(e)
    }
  }

  return {}
}

const removeMethods = async ({ apig, apiId, endpoints }) => {
  const promises = []

  for (const endpoint of endpoints) {
    promises.push(removeMethod({ apig, apiId, endpoint }))
  }

  return Promise.all(promises)
}

const removeResource = async ({ apig, apiId, endpoint }) => {
  try {
    await apig.deleteResource({ restApiId: apiId, resourceId: endpoint.id }).promise()
  } catch (e) {
    if (e.code !== 'NotFoundException') {
      throw Error(e)
    }
  }
  return {}
}

const removeResources = async ({ apig, apiId, endpoints }) => {
  const params = {
    restApiId: apiId
  }

  const resources = await apig.getResources(params).promise()

  const promises = []

  for (const endpoint of endpoints) {
    const resource = resources.items.find((resourceItem) => resourceItem.id === endpoint.id)

    const childResources = resources.items.filter(
      (resourceItem) => resourceItem.parentId === endpoint.id
    )

    const resourceMethods = resource ? Object.keys(resource.resourceMethods || {}) : []

    // only remove resources if they don't have methods nor child resources
    // to make sure we don't disrupt other services using the same api
    if (resource && resourceMethods.length === 0 && childResources.length === 0) {
      promises.push(removeResource({ apig, apiId, endpoint }))
    }
  }

  if (promises.length === 0) {
    return []
  }

  await Promise.all(promises)

  return removeResources({ apig, apiId, endpoints })
}

const removeApi = async ({ apig, apiId }) => {
  try {
    await apig.deleteRestApi({ restApiId: apiId }).promise()
  } catch (e) {}
}

const createAuthorizer = async ({ apig, lambda, apiId, endpoint }) => {
  if (endpoint.authorizer) {
    if (endpoint.authorizer.slice(0,4) !== "arn:") {
      const func = await lambda.getFunction({FunctionName: endpoint.authorizer}).promise()
      endpoint.authorizer = func.Configuration.FunctionArn
    }
    const authorizerName = endpoint.authorizer.split(':')[6]
    const region = endpoint.authorizer.split(':')[3]
    const accountId = endpoint.authorizer.split(':')[4]

    const authorizers = await apig.getAuthorizers({ restApiId: apiId }).promise()

    let authorizer = authorizers.items.find(
      (authorizerItem) => authorizerItem.name === authorizerName
    )

    if (!authorizer) {
      const createAuthorizerParams = {
        name: authorizerName,
        restApiId: apiId,
        type: 'TOKEN',
        authorizerUri: `arn:aws:apigateway:${region}:lambda:path/2015-03-31/functions/${endpoint.authorizer}/invocations`,
        identitySource: 'method.request.header.Auth'
      }

      authorizer = await apig.createAuthorizer(createAuthorizerParams).promise()

      const permissionsParams = {
        Action: 'lambda:InvokeFunction',
        FunctionName: authorizerName,
        Principal: 'apigateway.amazonaws.com',
        SourceArn: `arn:aws:execute-api:${region}:${accountId}:${apiId}/*/*`,
        StatementId: `${authorizerName}-${apiId}`
      }

      try {
        await lambda.addPermission(permissionsParams).promise()
      } catch (e) {
        if (e.code !== 'ResourceConflictException') {
          throw Error(e)
        }
      }
    }

    endpoint.authorizerId = authorizer.id
  }
  return endpoint
}

const createAuthorizers = async ({ apig, lambda, apiId, endpoints }) => {
  const updatedEndpoints = []

  for (const endpoint of endpoints) {
    endpoint.authorizerId = (await createAuthorizer({ apig, lambda, apiId, endpoint })).authorizerId
    updatedEndpoints.push(endpoint)
  }

  return updatedEndpoints
}

const removeAuthorizer = async ({ apig, apiId, endpoint }) => {
  // todo only remove authorizers that are not used by other services
  if (endpoint.authorizerId) {
    const updateMethodParams = {
      httpMethod: endpoint.method,
      resourceId: endpoint.id,
      restApiId: apiId,
      patchOperations: [
        {
          op: 'replace',
          path: '/authorizationType',
          value: 'NONE'
        }
      ]
    }

    await apig.updateMethod(updateMethodParams).promise()

    const deleteAuthorizerParams = { restApiId: apiId, authorizerId: endpoint.authorizerId }

    await apig.deleteAuthorizer(deleteAuthorizerParams).promise()
  }
  return endpoint
}

const removeAuthorizers = async ({ apig, apiId, endpoints }) => {
  const promises = []

  for (const endpoint of endpoints) {
    promises.push(removeAuthorizer({ apig, apiId, endpoint }))
  }

  await Promise.all(promises)

  return endpoints
}

const removeOutdatedEndpoints = async ({ apig, apiId, endpoints, stateEndpoints }) => {
  const outdatedEndpoints = []
  const outdatedAuthorizers = []
  for (const stateEndpoint of stateEndpoints) {
    const endpointInUse = endpoints.find(
      (endpoint) => endpoint.method === stateEndpoint.method && endpoint.path === stateEndpoint.path
    )

    const authorizerInUse = endpoints.find(
      (endpoint) => endpoint.authorizerId === stateEndpoint.authorizerId
    )

    if (!endpointInUse) {
      outdatedEndpoints.push(stateEndpoint)
    } else if (!authorizerInUse) {
      outdatedAuthorizers.push(stateEndpoint)
    }
  }

  await removeMethods({ apig, apiId, endpoints: outdatedEndpoints })
  await removeAuthorizers({ apig, apiId, endpoints: outdatedAuthorizers })
  await removeResources({ apig, apiId, endpoints: outdatedEndpoints })

  return outdatedEndpoints
}

const removeModel = async ({ apig, apiId, model }) => {
  const params = {
    modelName: model.title,
    restApiId: apiId
  }

  await apig.deleteModel(params).promise()

  return model
}

const removeModels = async ({ apig, apiId, models }) => {
  const promises = []

  for (const model of models) {
    promises.push(removeModel({ apig, apiId, model }))
  }

  await Promise.all(promises)

  return models
}

const removeOutdatedModels = async ({ apig, apiId, models, stateModels }) => {
  const outdatedModels = []

  for (const stateModel of stateModels) {
    const modelsInUse = models.find(
      (model) => model.title === stateModel.title
    )

    if (!modelsInUse) {
      outdatedModels.push(stateModel)
    }
  }

  await removeModels({ apig, apiId, models: outdatedModels })

  return outdatedModels
}

module.exports = {
  validateEndpointObject,
  validateEndpoint,
  validateEndpoints,
  validateModel,
  validateModels,
  endpointExists,
  myEndpoint,
  apiExists,
  createApi,
  getPathId,
  createAuthorizer,
  createAuthorizers,
  createDeployment,
  createIntegration,
  createIntegrations,
  createIntegrationResponse,
  createIntegrationResponses,
  createMethod,
  createMethods,
  createMethodResponse,
  createMethodResponses,
  createModel,
  createModels,
  createPath,
  createPaths,
  enableCORS,
  mergeEndpointObjects,
  mergeModelObjects,
  removeMethod,
  removeMethods,
  removeModel,
  removeModels,
  removeResource,
  removeResources,
  removeAuthorizer,
  removeAuthorizers,
  removeApi,
  removeOutdatedEndpoints,
  removeOutdatedModels,
  retry,
  updateApi
}<|MERGE_RESOLUTION|>--- conflicted
+++ resolved
@@ -663,10 +663,9 @@
     }
   }
 
-<<<<<<< HEAD
   if (endpoint.template) {
     integrationParams.requestTemplates = { 'application/json': endpoint.template }
-=======
+  }
   // create array of strings that exist inside {} in the uri path
   // starts match on } so it will match even if no opening brace
   const paths = endpoint.path.match(/[^{\}]+(?=})/g)
@@ -694,7 +693,6 @@
       const value = typeof querystrings[qs] === 'boolean' ? `method.request.querystring.${qs}` : `'${querystrings[qs]}'`
       integrationParams.requestParameters[key] = value
     }
->>>>>>> 6c805366
   }
 
   try {
